--- conflicted
+++ resolved
@@ -8,51 +8,39 @@
 import defaultExportSameBasename from './defaultExportSameBasename';
 import disallowVar from './disallowVar';
 import emptyBlocks from './emptyBlocks';
-<<<<<<< HEAD
-=======
 import sparseArray from './sparseArray';
 import noCompareNegZero from './noCompareNegZero';
 import unsafeNegation from './unsafeNegation';
->>>>>>> 3b53182c
 import noAsyncPromiseExecutor from './noAsyncPromiseExecutor';
 import noCompareNegZero from './noCompareNegZero';
 import noCondAssign from './noCondAssign';
 import noDuplicateKeys from './noDuplicateKeys';
-<<<<<<< HEAD
 import noLabelVar from './noLabelVar';
 import undeclaredVariables from './undeclaredVariables';
 import unsafeNegation from './unsafeNegation';
 import unusedVariables from './unusedVariables';
-=======
 import disallowVar from './disallowVar';
 import noUnsafeFinally from './noUnsafeFinally';
 import noDeleteVars from './noDeleteVars';
 import noTemplateCurlyInString from './noTemplateCurlyInString';
->>>>>>> 3b53182c
 
 export const lintTransforms = [
   defaultExportSameBasename,
   disallowVar,
   emptyBlocks,
-<<<<<<< HEAD
-=======
   sparseArray,
   noCompareNegZero,
   unsafeNegation,
->>>>>>> 3b53182c
   noAsyncPromiseExecutor,
   noCompareNegZero,
   noCondAssign,
   noDuplicateKeys,
-<<<<<<< HEAD
   noLabelVar,
   undeclaredVariables,
   unsafeNegation,
   unusedVariables,
-=======
   disallowVar,
   noUnsafeFinally,
   noDeleteVars,
   noTemplateCurlyInString,
->>>>>>> 3b53182c
 ];