/**
 * Copyright (c) Facebook, Inc. and its affiliates.
 *
 * This source code is licensed under the MIT license found in the
 * LICENSE file in the root directory of this source tree.
 */

<<<<<<< HEAD
import {Path, TransformExitResult} from '@romejs/js-compiler';
import {REDUCE_REMOVE} from '@romejs/js-compiler';
import {descriptions} from '@romejs/diagnostics';
=======
import {REDUCE_REMOVE, Path, TransformExitResult} from '@romejs/js-compiler';
>>>>>>> c3881807

export default {
  name: 'noDebugger',
  enter(path: Path): TransformExitResult {
    const {node} = path;

    if (node.type === 'DebuggerStatement') {
      path.context.addNodeDiagnostic(node, descriptions.LINT.NO_DEBUGGER);
      return REDUCE_REMOVE;
    }

    return node;
  },
};<|MERGE_RESOLUTION|>--- conflicted
+++ resolved
@@ -5,13 +5,8 @@
  * LICENSE file in the root directory of this source tree.
  */
 
-<<<<<<< HEAD
-import {Path, TransformExitResult} from '@romejs/js-compiler';
-import {REDUCE_REMOVE} from '@romejs/js-compiler';
 import {descriptions} from '@romejs/diagnostics';
-=======
 import {REDUCE_REMOVE, Path, TransformExitResult} from '@romejs/js-compiler';
->>>>>>> c3881807
 
 export default {
   name: 'noDebugger',
