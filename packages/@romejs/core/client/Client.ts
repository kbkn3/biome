--- conflicted
+++ resolved
@@ -116,7 +116,6 @@
   requestResponseEvent: Event<ClientRequestResponseResult, void>;
   endEvent: Event<void, void>;
 
-<<<<<<< HEAD
   setClientName(name: string) {
     if (this.bridgeStatus !== undefined) {
       throw new Error('Already connected to bridge. Cannot change client name');
@@ -125,10 +124,7 @@
     this.flags.clientName = name;
   }
 
-  getBridgeJSONFlags(): MasterBridgeJSONFlags {
-=======
   getClientJSONFlags(): ClientFlagsJSON {
->>>>>>> e45cf610
     return {
       ...this.flags,
       cwd: this.flags.cwd.join(),
